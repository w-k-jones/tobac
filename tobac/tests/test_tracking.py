--- conflicted
+++ resolved
@@ -275,32 +275,6 @@
     )
 
 
-<<<<<<< HEAD
-def test_build_distance_function():
-    """Tests ```tobac.tracking.build_distance_function```
-    Currently tests:
-    that this produces an object that is suitable to call from trackpy
-    """
-
-    test_func = tobac.tracking.build_distance_function(0, 10, 0, 10, "both")
-    assert test_func(np.array((0, 9, 9)), np.array((0, 0, 0))) == pytest.approx(
-        1.4142135
-    )
-
-    test_func = tobac.tracking.build_distance_function(0, 10, None, None, "hdim_1")
-    assert test_func(np.array((0, 9, 9)), np.array((0, 0, 9))) == pytest.approx(1)
-
-    test_func = tobac.tracking.build_distance_function(None, None, 0, 10, "hdim_2")
-    assert test_func(np.array((0, 9, 9)), np.array((0, 9, 0))) == pytest.approx(1)
-
-    test_func = tobac.tracking.build_distance_function(None, None, None, None, "none")
-    assert test_func(np.array((0, 9, 9)), np.array((0, 0, 0))) == pytest.approx(
-        (2 * 81) ** 0.5
-    )
-
-
-=======
->>>>>>> 319d7a36
 @pytest.mark.parametrize(
     "point_init, speed, dxy, actual_dz, v_max, use_dz, features_connected",
     [
