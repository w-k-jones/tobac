import tobac.testing as tbtest
import tobac.feature_detection as feat_detect
import pytest
import numpy as np
from pandas.testing import assert_frame_equal


@pytest.mark.parametrize(
    "test_threshs, dxy, wavelength_filtering",
    [([1.5], -1, None), ([1.5], 10000, (100 * 1000, 500 * 1000))],
)
def test_feature_detection_multithreshold_timestep(
    test_threshs, dxy, wavelength_filtering
):
    """
    Tests ```tobac.feature_detection.feature_detection_multithreshold_timestep```
    """

    # start by building a simple dataset with a single feature and seeing
    # if we identify it

    test_dset_size = (50, 50)
    test_hdim_1_pt = 20.0
    test_hdim_2_pt = 20.0
    test_hdim_1_sz = 5
    test_hdim_2_sz = 5
    test_amp = 2
    test_min_num = 2

    test_data = np.zeros(test_dset_size)
    test_data = tbtest.make_feature_blob(
        test_data,
        test_hdim_1_pt,
        test_hdim_2_pt,
        h1_size=test_hdim_1_sz,
        h2_size=test_hdim_2_sz,
        amplitude=test_amp,
    )
    test_data_iris = tbtest.make_dataset_from_arr(test_data, data_type="iris")
    fd_output = feat_detect.feature_detection_multithreshold_timestep(
        test_data_iris,
        0,
        threshold=test_threshs,
        n_min_threshold=test_min_num,
        dxy=dxy,
        wavelength_filtering=wavelength_filtering,
    )

    # Make sure we have only one feature
    assert len(fd_output.index) == 1
    # Make sure that the location of the feature is correct
    assert fd_output.iloc[0]["hdim_1"] == pytest.approx(test_hdim_1_pt)
    assert fd_output.iloc[0]["hdim_2"] == pytest.approx(test_hdim_2_pt)


@pytest.mark.parametrize(
    "test_threshs, min_distance, dxy", [([1, 2, 3], 100000, 10000)]
)
def test_filter_min_distance(test_threshs, min_distance, dxy):
    """
    Tests ```tobac.feature_detection.filter_min_distance```
    """
    # start by building a simple dataset with two features close to each other

    test_dset_size = (50, 50)
    test_hdim_1_pt = 20.0
    test_hdim_2_pt = 20.0
    test_hdim_1_sz = 5
    test_hdim_2_sz = 5
    test_amp = 5
    test_min_num = 2

    test_data = np.zeros(test_dset_size)
    test_data = tbtest.make_feature_blob(
        test_data,
        test_hdim_1_pt,
        test_hdim_2_pt,
        h1_size=test_hdim_1_sz,
        h2_size=test_hdim_2_sz,
        amplitude=test_amp,
    )

    ## add another blob with smaller value
    test_hdim_1_pt2 = 25.0
    test_hdim_2_pt2 = 25.0
    test_hdim_1_sz2 = 2
    test_hdim_2_sz2 = 2
    test_amp2 = 3
    test_data = tbtest.make_feature_blob(
        test_data,
        test_hdim_1_pt2,
        test_hdim_2_pt2,
        h1_size=test_hdim_1_sz2,
        h2_size=test_hdim_2_sz2,
        amplitude=test_amp2,
    )
    test_data_iris = tbtest.make_dataset_from_arr(test_data, data_type="iris")

    # identify these features
    fd_output = feat_detect.feature_detection_multithreshold_timestep(
        test_data_iris,
        0,
        threshold=test_threshs,
        n_min_threshold=test_min_num,
        min_distance=min_distance,
        dxy=dxy,
    )

    # check if it function to filter
    fd_filtered = feat_detect.filter_min_distance(fd_output, dxy, min_distance)

    # Make sure we have only one feature (small feature in minimum distance should be removed )
    assert len(fd_output.index) == 2
    assert len(fd_filtered.index) == 1
    # Make sure that the locations of the features is correct (should correspond to locations of first feature)
    assert fd_filtered.iloc[0]["hdim_1"] == pytest.approx(test_hdim_1_pt)
    assert fd_filtered.iloc[0]["hdim_2"] == pytest.approx(test_hdim_2_pt)


@pytest.mark.parametrize(
    "position_threshold", [("center"), ("extreme"), ("weighted_diff"), ("weighted_abs")]
)
def test_feature_detection_position(position_threshold):
    """
    Tests to make sure that all feature detection position_thresholds work.
    """

    test_dset_size = (50, 50)

    test_data = np.zeros(test_dset_size)

    test_data[0:5, 0:5] = 3
    test_threshs = [
        1.5,
    ]
    test_min_num = 2

    test_data_iris = tbtest.make_dataset_from_arr(test_data, data_type="iris")

    fd_output = feat_detect.feature_detection_multithreshold_timestep(
        test_data_iris,
        0,
        threshold=test_threshs,
        n_min_threshold=test_min_num,
        position_threshold=position_threshold,
    )

    pass


@pytest.mark.parametrize(
<<<<<<< HEAD
    "feature_1_loc, feature_2_loc, dxy, dz, min_distance,"
    " add_x_coords, add_y_coords,"
    "add_z_coords, PBC_flag, expect_feature_1, expect_feature_2",
    [
        (
            (0, 0, 0, 4, 1),
            (1, 1, 1, 4, 1),
            1000,
            100,
            1,
            False,
            False,
            False,
            "none",
            True,
            True,
        ),
        (
            (0, 0, 0, 4, 1),
            (1, 1, 1, 3, 1),
            1000,
            100,
            5000,
            False,
            False,
            False,
            "none",
            True,
            False,
        ),
        (
            (0, 0, 0, 4, 2),
            (1, 1, 1, 10, 1),
            1000,
            100,
            5000,
            False,
            False,
            False,
            "none",
            True,
            False,
        ),
    ],
)
def test_filter_min_distance(
    feature_1_loc,
    feature_2_loc,
    dxy,
    dz,
    min_distance,
    add_x_coords,
    add_y_coords,
    add_z_coords,
    PBC_flag,
    expect_feature_1,
    expect_feature_2,
):
    """Tests tobac.feature_detection.filter_min_distance
    Parameters
    ----------
    feature_1_loc: tuple, length of  4 or 5
        Feature 1 location, num, and threshold value (assumes a 100 x 100 x 100 grid).
        Assumes z, y, x, num, threshold_value for 3D where num is the size/ 'num'
        column of the feature and threshold_value is the threshold_value.
        If 2D, assumes y, x, num, threshold_value.
    feature_2_loc: tuple, length of  4 or 5
        Feature 2 location, same format and length as `feature_1_loc`
    dxy: float or None
        Horizontal grid spacing
    dz: float or None
        Vertical grid spacing (constant)
    min_distance: float
        Minimum distance between features (m)
    add_x_coords: bool
        Whether or not to add x coordinates
    add_y_coords: bool
        Whether or not to add y coordinates
    add_z_coords: bool
        Whether or not to add z coordinates
    PBC_flag : str('none', 'hdim_1', 'hdim_2', 'both')
        Sets whether to use periodic boundaries, and if so in which directions.
        'none' means that we do not have periodic boundaries
        'hdim_1' means that we are periodic along hdim1
        'hdim_2' means that we are periodic along hdim2
        'both' means that we are periodic along both horizontal dimensions
    expect_feature_1: bool
        True if we expect feature 1 to remain, false if we expect it gone.
    expect_feature_2: bool
        True if we expect feature 2 to remain, false if we expect it gone.
    """
    import pandas as pd
    import numpy as np

    h1_max = 100
    h2_max = 100
    z_max = 100

    assumed_dxy = 100
    assumed_dz = 100

    x_coord_name = "projection_coord_x"
    y_coord_name = "projection_coord_y"
    z_coord_name = "projection_coord_z"

    is_3D = len(feature_1_loc) == 5
    start_size_loc = 3 if is_3D else 2
    start_h1_loc = 1 if is_3D else 0
    feat_opts_f1 = {
        "start_h1": feature_1_loc[start_h1_loc],
        "start_h2": feature_1_loc[start_h1_loc + 1],
        "max_h1": h1_max,
        "max_h2": h2_max,
        "feature_size": feature_1_loc[start_size_loc],
        "threshold_val": feature_1_loc[start_size_loc + 1],
        "feature_num": 1,
    }

    feat_opts_f2 = {
        "start_h1": feature_2_loc[start_h1_loc],
        "start_h2": feature_2_loc[start_h1_loc + 1],
        "max_h1": h1_max,
        "max_h2": h2_max,
        "feature_size": feature_2_loc[start_size_loc],
        "threshold_val": feature_2_loc[start_size_loc + 1],
        "feature_num": 2,
    }
    if is_3D:
        feat_opts_f1["start_v"] = feature_1_loc[0]
        feat_opts_f2["start_v"] = feature_2_loc[0]

    feat_1_interp = tbtest.generate_single_feature(**feat_opts_f1)
    feat_2_interp = tbtest.generate_single_feature(**feat_opts_f2)

    feat_combined = pd.concat([feat_1_interp, feat_2_interp], ignore_index=True)

    filter_dist_opts = dict()

    if add_x_coords:
        feat_combined[x_coord_name] = feat_combined["hdim_2"] * assumed_dxy
        filter_dist_opts["x_coordinate_name"] = x_coord_name
    if add_y_coords:
        feat_combined[y_coord_name] = feat_combined["hdim_1"] * assumed_dxy
        filter_dist_opts["y_coordinate_name"] = y_coord_name
    if add_z_coords and is_3D:
        feat_combined[z_coord_name] = feat_combined["vdim"] * assumed_dz
        filter_dist_opts["z_coordinate_name"] = z_coord_name

    filter_dist_opts = {
        "features": feat_combined,
        "dxy": dxy,
        "dz": dz,
        "min_distance": min_distance,
        "PBC_flag": PBC_flag,
    }

    out_feats = feat_detect.filter_min_distance(**filter_dist_opts)

    assert expect_feature_1 == (np.sum(out_feats["feature"] == 1) == 1)
    assert expect_feature_2 == (np.sum(out_feats["feature"] == 2) == 1)


@pytest.mark.parametrize(
    "test_dset_size, vertical_axis_num, "
    "vertical_coord_name,"
    " vertical_coord_opt, expected_raise",
    [
        ((1, 20, 30, 40), 1, "altitude", "auto", False),
        ((1, 20, 30, 40), 2, "altitude", "auto", False),
        ((1, 20, 30, 40), 3, "altitude", "auto", False),
        ((1, 20, 30, 40), 1, "air_pressure", "air_pressure", False),
        ((1, 20, 30, 40), 1, "air_pressure", "auto", True),
        ((1, 20, 30, 40), 1, "model_level_number", "auto", False),
        ((1, 20, 30, 40), 1, "altitude", "auto", False),
        ((1, 20, 30, 40), 1, "geopotential_height", "auto", False),
    ],
)
def test_feature_detection_multiple_z_coords(
    test_dset_size,
    vertical_axis_num,
    vertical_coord_name,
    vertical_coord_opt,
    expected_raise,
):
    """Tests ```tobac.feature_detection.feature_detection_multithreshold```
    with different axes

    Parameters
    ----------
    test_dset_size: tuple(int, int, int, int)
        Size of the test dataset
    vertical_axis_num: int (0-2, inclusive)
        Which axis in test_dset_size is the vertical axis
    vertical_coord_name: str
        Name of the vertical coordinate.
    vertical_coord_opt: str
        What to pass in as the vertical coordinate option to segmentation_timestep
    expected_raise: bool
        True if we expect a ValueError to be raised, false otherwise
    """
    import numpy as np

    # First, just check that input and output shapes are the same.
    test_dxy = 1000
    test_vdim_pt_1 = 8
    test_hdim_1_pt_1 = 12
    test_hdim_2_pt_1 = 12
    test_data = np.zeros(test_dset_size)
    test_data[0, 0:5, 0:5, 0:5] = 3
    common_dset_opts = {
        "in_arr": test_data,
        "data_type": "iris",
        "z_dim_name": vertical_coord_name,
    }
    if vertical_axis_num == 1:
        test_data_iris = tbtest.make_dataset_from_arr(
            time_dim_num=0, z_dim_num=1, y_dim_num=2, x_dim_num=3, **common_dset_opts
        )
    elif vertical_axis_num == 2:
        test_data_iris = tbtest.make_dataset_from_arr(
            time_dim_num=0, z_dim_num=2, y_dim_num=1, x_dim_num=3, **common_dset_opts
        )
    elif vertical_axis_num == 3:
        test_data_iris = tbtest.make_dataset_from_arr(
            time_dim_num=0, z_dim_num=3, y_dim_num=1, x_dim_num=2, **common_dset_opts
        )

    if not expected_raise:
        out_df = feat_detect.feature_detection_multithreshold(
            field_in=test_data_iris,
            dxy=test_dxy,
            threshold=[
                1.5,
            ],
            vertical_coord=vertical_coord_opt,
        )
        # Check that the vertical coordinate is returned.
        print(out_df.columns)
        assert vertical_coord_name in out_df
    else:
        # Expecting a raise
        with pytest.raises(ValueError):
            out_seg_mask, out_df = feat_detect.feature_detection_multithreshold(
                field_in=test_data_iris,
                dxy=test_dxy,
                threshold=[
                    1.5,
                ],
                vertical_coord=vertical_coord_opt,
            )
=======
    "test_threshs, target",
    [
        (([1, 2, 3], [3, 2, 1], [1, 3, 2]), "maximum"),
        (([1, 2, 3], [3, 2, 1], [1, 3, 2]), "minimum"),
    ],
)
def test_feature_detection_threshold_sort(test_threshs, target):
    """Tests that feature detection is consistent regardless of what order they are in"""
    test_dset_size = (50, 50)
    test_hdim_1_pt = 20.0
    test_hdim_2_pt = 20.0
    test_hdim_1_sz = 5
    test_hdim_2_sz = 5
    test_amp = 2
    test_min_num = 2

    test_data = np.zeros(test_dset_size)
    test_data = tbtest.make_feature_blob(
        test_data,
        test_hdim_1_pt,
        test_hdim_2_pt,
        h1_size=test_hdim_1_sz,
        h2_size=test_hdim_2_sz,
        amplitude=test_amp,
    )
    test_data_iris = tbtest.make_dataset_from_arr(test_data, data_type="iris")
    fd_output_first = feat_detect.feature_detection_multithreshold_timestep(
        test_data_iris,
        0,
        threshold=test_threshs[0],
        n_min_threshold=test_min_num,
        dxy=1,
        target=target,
    )

    for thresh_test in test_threshs[1:]:
        fd_output_test = feat_detect.feature_detection_multithreshold_timestep(
            test_data_iris,
            0,
            threshold=thresh_test,
            n_min_threshold=test_min_num,
            dxy=1,
            target=target,
        )
        assert_frame_equal(fd_output_first, fd_output_test)
>>>>>>> 39c14d02
<|MERGE_RESOLUTION|>--- conflicted
+++ resolved
@@ -149,7 +149,6 @@
 
 
 @pytest.mark.parametrize(
-<<<<<<< HEAD
     "feature_1_loc, feature_2_loc, dxy, dz, min_distance,"
     " add_x_coords, add_y_coords,"
     "add_z_coords, PBC_flag, expect_feature_1, expect_feature_2",
@@ -400,7 +399,9 @@
                 ],
                 vertical_coord=vertical_coord_opt,
             )
-=======
+
+
+@pytest.mark.parametrize(
     "test_threshs, target",
     [
         (([1, 2, 3], [3, 2, 1], [1, 3, 2]), "maximum"),
@@ -445,5 +446,4 @@
             dxy=1,
             target=target,
         )
-        assert_frame_equal(fd_output_first, fd_output_test)
->>>>>>> 39c14d02
+        assert_frame_equal(fd_output_first, fd_output_test)