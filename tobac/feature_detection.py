--- conflicted
+++ resolved
@@ -17,7 +17,7 @@
    12(11), 4551-4570.
 """
 from __future__ import annotations
-from typing import Union
+from typing import Union, Callable
 import warnings
 import logging
 
@@ -33,13 +33,9 @@
 from tobac.tracking import build_distance_function
 from tobac.utils import internal as internal_utils
 from tobac.utils import periodic_boundaries as pbc_utils
-<<<<<<< HEAD
 from tobac.utils.general import spectral_filtering
-=======
-from tobac.utils import spectral_filtering
 from tobac.utils import get_statistics
 import warnings
->>>>>>> 85f8f3a7
 
 
 def feature_position(
@@ -887,7 +883,6 @@
 
 
 def feature_detection_multithreshold_timestep(
-<<<<<<< HEAD
     data_i: np.array,
     i_time: int,
     threshold: list[float] = None,
@@ -906,27 +901,8 @@
     dxy: float = -1,
     wavelength_filtering: tuple[float] = None,
     strict_thresholding: bool = False,
+    statistics: Union[dict[str, Union[Callable, tuple[Callable, dict]]], None] = None
 ) -> pd.DataFrame:
-=======
-    data_i,
-    i_time,
-    threshold=None,
-    min_num=0,
-    target="maximum",
-    position_threshold="center",
-    sigma_threshold=0.5,
-    n_erosion_threshold=0,
-    n_min_threshold=0,
-    min_distance=0,
-    feature_number_start=1,
-    PBC_flag="none",
-    vertical_axis=None,
-    dxy=-1,
-    wavelength_filtering=None,
-    strict_thresholding=False,
-    statistics=None,
-):
->>>>>>> 85f8f3a7
     """Find features in each timestep.
 
     Based on iteratively finding regions above/below a set of
@@ -1149,7 +1125,6 @@
 
 
 def feature_detection_multithreshold(
-<<<<<<< HEAD
     field_in: iris.cube.Cube,
     dxy: float = None,
     threshold: list[float] = None,
@@ -1170,29 +1145,8 @@
     wavelength_filtering: tuple = None,
     dz: Union[float, None] = None,
     strict_thresholding: bool = False,
+    statistics: Union[dict[str, Union[Callable, tuple[Callable, dict]]],None]=None,
 ) -> pd.DataFrame:
-=======
-    field_in,
-    dxy=None,
-    threshold=None,
-    min_num=0,
-    target="maximum",
-    position_threshold="center",
-    sigma_threshold=0.5,
-    n_erosion_threshold=0,
-    n_min_threshold=0,
-    min_distance=0,
-    feature_number_start=1,
-    PBC_flag="none",
-    vertical_coord=None,
-    vertical_axis=None,
-    detect_subset=None,
-    wavelength_filtering=None,
-    dz=None,
-    strict_thresholding=False,
-    statistics=None,
-):
->>>>>>> 85f8f3a7
     """Perform feature detection based on contiguous regions.
 
     The regions are above/below a threshold.
