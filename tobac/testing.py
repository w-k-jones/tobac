--- conflicted
+++ resolved
@@ -6,17 +6,6 @@
 
 
 def make_simple_sample_data_2D(data_type="iris"):
-<<<<<<< HEAD
-    """
-    function creating a simple dataset to use in tests for tobac.
-    The grid has a grid spacing of 1km in both horizontal directions and 100 grid cells in x direction and 500 in y direction.
-    Time resolution is 1 minute and the total length of the dataset is 100 minutes around a abritraty date (2000-01-01 12:00).
-    The longitude and latitude coordinates are added as 2D aux coordinates and arbitrary, but in realisitic range.
-    The data contains a single blob travelling on a linear trajectory through the dataset for part of the time.
-
-    :param data_type: 'iris' or 'xarray' to chose the type of dataset to produce
-    :return: sample dataset as an Iris.Cube.cube or xarray.DataArray
-=======
     """function creating a simple dataset to use in tests for tobac.
     The grid has a grid spacing of 1km in both horizontal directions and 100 grid cells in x direction and 500 in y direction.
     Time resolution is 1 minute and the total length of the dataset is 100 minutes around a arbitrary date (2000-01-01 12:00).
@@ -32,14 +21,12 @@
     -------
     Iris.Cube.cube or xarray.DataArray
         The simple output
->>>>>>> 1d715c9e
 
     """
     from iris.cube import Cube
     from iris.coords import DimCoord, AuxCoord
 
     t_0 = datetime.datetime(2000, 1, 1, 12, 0, 0)
-<<<<<<< HEAD
 
     x = np.arange(0, 100e3, 1000)
     y = np.arange(0, 50e3, 1000)
@@ -54,22 +41,6 @@
     track1_y = y_0_1 + 14 * t_temp * 60
     track1_magnitude = 10 * np.ones(track1_x.shape)
 
-=======
-
-    x = np.arange(0, 100e3, 1000)
-    y = np.arange(0, 50e3, 1000)
-    t = t_0 + np.arange(0, 100, 1) * datetime.timedelta(minutes=1)
-    xx, yy = np.meshgrid(x, y)
-
-    t_temp = np.arange(0, 60, 1)
-    track1_t = t_0 + t_temp * datetime.timedelta(minutes=1)
-    x_0_1 = 10e3
-    y_0_1 = 10e3
-    track1_x = x_0_1 + 30 * t_temp * 60
-    track1_y = y_0_1 + 14 * t_temp * 60
-    track1_magnitude = 10 * np.ones(track1_x.shape)
-
->>>>>>> 1d715c9e
     data = np.zeros((t.shape[0], y.shape[0], x.shape[0]))
     for i_t, t_i in enumerate(t):
         if np.any(t_i in track1_t):
@@ -118,22 +89,12 @@
     from iris.cube import Cube
     from iris.coords import DimCoord, AuxCoord
 
-<<<<<<< HEAD
-    """
-    function creating a simple dataset to use in tests for tobac. 
-=======
     """function creating a simple dataset to use in tests for tobac. 
->>>>>>> 1d715c9e
     The grid has a grid spacing of 1km in both horizontal directions and 100 grid cells in x direction and 200 in y direction.
     Time resolution is 1 minute and the total length of the dataset is 100 minutes around a abritraty date (2000-01-01 12:00). 
     The longitude and latitude coordinates are added as 2D aux coordinates and arbitrary, but in realisitic range.
     The data contains a three individual blobs travelling on a linear trajectory through the dataset for part of the time.
     
-<<<<<<< HEAD
-    :param data_type: 'iris' or 'xarray' to chose the type of dataset to produce
-    :return: sample dataset as an Iris.Cube.cube or xarray.DataArray
-
-=======
     Parameters
     ----------
     data_type: {'iris', 'xarray'}
@@ -144,7 +105,6 @@
     -------
     Iris.Cube.cube or xarray.DataArray
         The simple output
->>>>>>> 1d715c9e
     """
 
     t_0 = datetime.datetime(2000, 1, 1, 12, 0, 0)
@@ -236,15 +196,6 @@
 
 
 def make_sample_data_2D_3blobs_inv(data_type="iris"):
-<<<<<<< HEAD
-    """
-    function creating a version of the dataset created in the function make_sample_cube_2D, but with switched coordinate order for the horizontal coordinates
-    for tests to ensure that this does not affect the results
-
-    :param data_type: 'iris' or 'xarray' to chose the type of dataset to produce
-    :return: sample dataset as an Iris.Cube.cube or xarray.DataArray
-
-=======
     """function creating a version of the dataset created in the function make_sample_cube_2D, but with switched coordinate order for the horizontal coordinates
     for tests to ensure that this does not affect the results
 
@@ -259,7 +210,6 @@
     Iris.Cube.cube or xarray.DataArray
         The simple output
 
->>>>>>> 1d715c9e
     """
     from iris.cube import Cube
     from iris.coords import DimCoord, AuxCoord
@@ -358,12 +308,7 @@
     from iris.cube import Cube
     from iris.coords import DimCoord, AuxCoord
 
-<<<<<<< HEAD
-    """
-    function creating a simple dataset to use in tests for tobac. 
-=======
     """function creating a simple dataset to use in tests for tobac. 
->>>>>>> 1d715c9e
     The grid has a grid spacing of 1km in both horizontal directions and 100 grid cells in x direction and 200 in y direction.
     Time resolution is 1 minute and the total length of the dataset is 100 minutes around a abritraty date (2000-01-01 12:00). 
     The longitude and latitude coordinates are added as 2D aux coordinates and arbitrary, but in realisitic range.
@@ -512,10 +457,7 @@
     data_type="xarray",
     time_dim_num=None,
     z_dim_num=None,
-<<<<<<< HEAD
-=======
     z_dim_name="altitude",
->>>>>>> 1d715c9e
     y_dim_num=0,
     x_dim_num=1,
 ):
@@ -532,11 +474,8 @@
         What axis is the time dimension on, None for a single timestep
     z_dim_num: int or None
         What axis is the z dimension on, None for a 2D array
-<<<<<<< HEAD
-=======
     z_dim_name: str
         What the z dimension name is named
->>>>>>> 1d715c9e
     y_dim_num: int
         What axis is the y dimension on, typically 0 for a 2D array
     x_dim_num: int
@@ -550,36 +489,21 @@
     import xarray as xr
     import iris
 
-<<<<<<< HEAD
-    if time_dim_num is not None:
-        raise NotImplementedError("Time dimension not yet implemented in this function")
-=======
     has_time = time_dim_num is not None
->>>>>>> 1d715c9e
 
     is_3D = z_dim_num is not None
     output_arr = xr.DataArray(in_arr)
     if is_3D:
         z_max = in_arr.shape[z_dim_num]
 
-<<<<<<< HEAD
-=======
     if has_time:
         time_min = datetime.datetime(2022, 1, 1)
         time_num = in_arr.shape[time_dim_num]
 
->>>>>>> 1d715c9e
     if data_type == "xarray":
         return output_arr
     elif data_type == "iris":
         out_arr_iris = output_arr.to_iris()
-<<<<<<< HEAD
-        if is_3D:
-            out_arr_iris.add_dim_coord(
-                iris.coords.DimCoord(np.arange(0, z_max), standard_name="altitude"),
-                z_dim_num,
-            )
-=======
 
         if is_3D:
             out_arr_iris.add_dim_coord(
@@ -598,7 +522,6 @@
                     ),
                     time_dim_num,
                 )
->>>>>>> 1d715c9e
         return out_arr_iris
     else:
         raise ValueError("data_type must be 'xarray' or 'iris'")
@@ -614,10 +537,7 @@
     v_size=1,
     shape="rectangle",
     amplitude=1,
-<<<<<<< HEAD
-=======
     PBC_flag="none",
->>>>>>> 1d715c9e
 ):
     import xarray as xr
 
@@ -644,11 +564,6 @@
         Size of the bubble in array coordinates in vdim
     shape: str('rectangle')
         The shape of the blob that is added. For now, this is just rectangle
-<<<<<<< HEAD
-        'rectangle' adds a rectangular/rectangular prism bubble with constant amplitude `amplitude`.
-    amplitude: float
-        Maximum amplitude of the blob
-=======
         'oval' adds an oval/spherical bubble with constant amplitude `amplitude`. We assume that the
         sizes specified are the diameters in each dimension. 
         'rectangle' adds a rectangular/rectangular prism bubble with constant amplitude `amplitude`.
@@ -661,7 +576,6 @@
         'hdim_2' means that we are periodic along hdim2
         'both' means that we are periodic along both horizontal dimensions
 
->>>>>>> 1d715c9e
 
     Returns
     -------
@@ -703,12 +617,6 @@
 
     start_h2 = int(np.ceil(h2_loc - h2_size / 2))
     end_h2 = int(np.ceil(h2_loc + h2_size / 2))
-<<<<<<< HEAD
-    in_arr = set_arr_2D_3D(
-        in_arr, amplitude, start_h1, end_h1, start_h2, end_h2, start_v, end_v
-    )
-    return in_arr
-=======
 
     # get the coordinate sets
     coords_to_fill = get_pbc_coordinates(
@@ -735,7 +643,6 @@
                 end_v,
             )
         return in_arr
->>>>>>> 1d715c9e
 
 
 def set_arr_2D_3D(
@@ -778,8 +685,6 @@
     return in_arr
 
 
-<<<<<<< HEAD
-=======
 def get_single_pbc_coordinate(
     h1_min, h1_max, h2_min, h2_max, h1_coord, h2_coord, PBC_flag="none"
 ):
@@ -1009,7 +914,6 @@
     return out_coords
 
 
->>>>>>> 1d715c9e
 def generate_single_feature(
     start_h1,
     start_h2,
@@ -1018,16 +922,6 @@
     spd_h2=1,
     spd_v=1,
     min_h1=0,
-<<<<<<< HEAD
-    max_h1=1000,
-    min_h2=0,
-    max_h2=1000,
-    num_frames=1,
-    dt=datetime.timedelta(minutes=5),
-    start_date=datetime.datetime(2022, 1, 1, 0),
-    frame_start=1,
-    feature_num=1,
-=======
     max_h1=None,
     min_h2=0,
     max_h2=None,
@@ -1039,7 +933,6 @@
     feature_num=1,
     feature_size=None,
     threshold_val=None,
->>>>>>> 1d715c9e
 ):
     """Function to generate a dummy feature dataframe to test the tracking functionality
 
@@ -1074,23 +967,16 @@
         Difference in time between each frame
     start_date: datetime.datetime
         Start datetime
-<<<<<<< HEAD
-=======
     PBC_flag : str('none', 'hdim_1', 'hdim_2', 'both')
         Sets whether to use periodic boundaries, and if so in which directions.
         'none' means that we do not have periodic boundaries
         'hdim_1' means that we are periodic along hdim1
         'hdim_2' means that we are periodic along hdim2
         'both' means that we are periodic along both horizontal dimensions
->>>>>>> 1d715c9e
     frame_start: int
         Number to start the frame at
     feature_num: int
         What number to start the feature at
-<<<<<<< HEAD
-    """
-
-=======
     feature_size: int or None
         'num' column in output; feature size
         If None, doesn't set this column
@@ -1101,7 +987,6 @@
     if max_h1 is None or max_h2 is None:
         raise ValueError("Max coords must be specified.")
 
->>>>>>> 1d715c9e
     out_list_of_dicts = list()
     curr_h1 = start_h1
     curr_h2 = start_h2
@@ -1110,12 +995,9 @@
     is_3D = not (start_v is None)
     for i in range(num_frames):
         curr_dict = dict()
-<<<<<<< HEAD
-=======
         curr_h1, curr_h2 = get_single_pbc_coordinate(
             min_h1, max_h1, min_h2, max_h2, curr_h1, curr_h2, PBC_flag
         )
->>>>>>> 1d715c9e
         curr_dict["hdim_1"] = curr_h1
         curr_dict["hdim_2"] = curr_h2
         curr_dict["frame"] = frame_start + i
@@ -1124,22 +1006,15 @@
             curr_v += spd_v
         curr_dict["time"] = curr_dt
         curr_dict["feature"] = feature_num + i
-<<<<<<< HEAD
-
-=======
         if feature_size is not None:
             curr_dict["num"] = feature_size
         if threshold_val is not None:
             curr_dict["threshold_value"] = threshold_val
->>>>>>> 1d715c9e
         curr_h1 += spd_h1
         curr_h2 += spd_h2
         curr_dt += dt
         out_list_of_dicts.append(curr_dict)
 
-<<<<<<< HEAD
-    return pd.DataFrame.from_dict(out_list_of_dicts)
-=======
     return pd.DataFrame.from_dict(out_list_of_dicts)
 
 
@@ -1226,5 +1101,4 @@
             min_max_coords[0] : min_max_coords[1] : complex(imag=lengths[0]),
             min_max_coords[2] : min_max_coords[3] : complex(imag=lengths[1]),
             min_max_coords[4] : min_max_coords[5] : complex(imag=lengths[2]),
-        ]
->>>>>>> 1d715c9e
+        ]