import logging
from operator import is_
import numpy as np
import pandas as pd
<<<<<<< HEAD
import warnings
=======
import math
from . import utils as tb_utils
>>>>>>> 1d715c9e


def linking_trackpy(
    features,
    field_in,
    dt,
    dxy,
<<<<<<< HEAD
=======
    dz=None,
>>>>>>> 1d715c9e
    v_max=None,
    d_max=None,
    d_min=None,
    subnetwork_size=None,
    memory=0,
    stubs=1,
    time_cell_min=None,
    order=1,
    extrapolate=0,
    method_linking="random",
    adaptive_step=None,
    adaptive_stop=None,
    cell_number_start=1,
<<<<<<< HEAD
    cell_number_unassigned=-1,
):
    """
    Function to perform the linking of features in trajectories

    Parameters:
=======
    vertical_coord="auto",
    min_h1=None,
    max_h1=None,
    min_h2=None,
    max_h2=None,
    PBC_flag="none",
):
    """Function to perform the linking of features in trajectories

    Parameters
    ----------
>>>>>>> 1d715c9e
    features:     pandas.DataFrame
                  Detected features to be linked
    v_max:        float
                  speed at which features are allowed to move
    dt:           float
                  time resolution of tracked features
    dxy:          float
                  Horizontal grid spacing of input data
    dz: float
        Constant vertical grid spacing of input data. If None,
        uses `vertical_dim` to get vertical location.
    memory        int
                  number of output timesteps features allowed to vanish for to be still considered tracked
    subnetwork_size int
                    maximim size of subnetwork for linking
<<<<<<< HEAD
    method_detection: str('trackpy' or 'threshold')
                      flag choosing method used for feature detection
    method_linking:   str('predict' or 'random')
                      flag choosing method used for trajectory linking
    cell_number_unassigned: int
        Number to set the unassigned/non-tracked cells to. By default, this is -1.
        Note that if you set this to `np.nan`, the data type of 'cell' will
        change to float.
=======
    method_linking:   str('predict' or 'random')
                      flag choosing method used for trajectory linking
    vertical_coord: str
        Name of the vertical coordinate in meters. If 'auto', tries to auto-detect.
        It looks for the coordinate or the dimension name corresponding
        to the string. To use `dz`, set this to `None`.
    min_h1: int
        Minimum hdim_1 value, required when PBC_flag is 'hdim_1' or 'both'
    max_h1: int
        Maximum hdim_1 value, required when PBC_flag is 'hdim_1' or 'both'
    min_h2: int
        Minimum hdim_2 value, required when PBC_flag is 'hdim_2' or 'both'
    max_h2: int
        Maximum hdim_2 value, required when PBC_flag is 'hdim_2' or 'both'
    PBC_flag : str('none', 'hdim_1', 'hdim_2', 'both')
        Sets whether to use periodic boundaries, and if so in which directions.
        'none' means that we do not have periodic boundaries
        'hdim_1' means that we are periodic along hdim1
        'hdim_2' means that we are periodic along hdim2
        'both' means that we are periodic along both horizontal dimensions

    Returns
    -------
    pandas.dataframe
        Pandas dataframe containing the linked features
>>>>>>> 1d715c9e
    """
    #    from trackpy import link_df
    #    from trackpy import link_df
    import trackpy as tp
    from copy import deepcopy

<<<<<<< HEAD
    #    from trackpy import filter_stubs
    #    from .utils import add_coordinates

    # calculate search range based on timestep and grid spacing
    if v_max is not None:
        search_range = int(dt * v_max / dxy)

    # calculate search range based on timestep and grid spacing
    if d_max is not None:
        if v_max is not None:
            raise ValueError(
                "Multiple parameter inputs for v_max, d_max or d_min have been provided. Only use one of these parameters as they supercede each other leading to unexpected behaviour"
            )
        search_range = int(d_max / dxy)

    # calculate search range based on timestep and grid spacing
    if d_min is not None:
        if (v_max is not None) or (d_max is not None):
            raise ValueError(
                "Multiple parameter inputs for v_max, d_max or d_min have been provided. Only use one of these parameters as they supercede each other leading to unexpected behaviour"
            )
        search_range = int(d_min / dxy)
        warnings.warn(
            "d_min parameter will be deprecated in a future version of tobac. Please use d_max instead",
            FutureWarning,
        )
=======
    # Check if we are 3D.
    if "vdim" in features:
        is_3D = True
        if dz is not None and vertical_coord is not None:
            raise ValueError(
                "dz and vertical_coord both set, vertical"
                " spacing is ambiguous. Set one to None."
            )
        if dz is None and vertical_coord is None:
            raise ValueError(
                "Neither dz nor vertical_coord are set. One" " must be set."
            )
        if vertical_coord is not None:
            found_vertical_coord = tb_utils.find_dataframe_vertical_coord(
                variable_dataframe=features, vertical_coord=vertical_coord
            )
    else:
        is_3D = False

    # make sure that we have min and max for h1 and h2 if we are PBC
    if PBC_flag in ["hdim_1", "both"] and (min_h1 is None or max_h1 is None):
        raise ValueError("For PBC tracking, must set min and max coordinates.")

    if PBC_flag in ["hdim_2", "both"] and (min_h2 is None or max_h2 is None):
        raise ValueError("For PBC tracking, must set min and max coordinates.")

    # calculate search range based on timestep and grid spacing
    if v_max is not None:
        search_range = dt * v_max / dxy

    # calculate search range based on timestep and grid spacing
    if d_max is not None:
        search_range = d_max / dxy

    # calculate search range based on timestep and grid spacing
    if d_min is not None:
        search_range = max(search_range, d_min / dxy)
>>>>>>> 1d715c9e

    if time_cell_min:
        stubs = np.floor(time_cell_min / dt) + 1

<<<<<<< HEAD
    logging.debug("stubs: " + str(stubs))

    logging.debug("start linking features into trajectories")
=======
    # logging.debug('stubs: '+ str(stubs))

    # logging.debug('start linking features into trajectories')
>>>>>>> 1d715c9e

    # If subnetwork size given, set maximum subnet size
    if subnetwork_size is not None:
        tp.linking.Linker.MAX_SUB_NET_SIZE = subnetwork_size
    # deep copy to preserve features field:
    features_linking = deepcopy(features)
<<<<<<< HEAD

    if method_linking == "random":
=======
    # check if we are 3D or not
    if is_3D:
        # If we are 3D, we need to convert the vertical
        # coordinates so that 1 unit is equal to dxy.

        if dz is not None:
            features_linking["vdim_adj"] = features_linking["vdim"] * dz / dxy
        else:
            vertical_coord = found_vertical_coord
            features_linking["vdim_adj"] = features_linking[found_vertical_coord] / dxy

        pos_columns_tp = ["vdim_adj", "hdim_1", "hdim_2"]
    else:
        pos_columns_tp = ["hdim_1", "hdim_2"]

    # Check if we have PBCs.
    if PBC_flag in ["hdim_1", "hdim_2", "both"]:
        # Per the trackpy docs, to specify a custom distance function
        # which we need for PBCs, neighbor_strategy must be 'BTree'.
        # I think this shouldn't change results, but it will degrade performance.
        neighbor_strategy = "BTree"
        dist_func = build_distance_function(min_h1, max_h1, min_h2, max_h2, PBC_flag)

    else:
        neighbor_strategy = "KDTree"
        dist_func = None

    if method_linking is "random":
>>>>>>> 1d715c9e
        #     link features into trajectories:
        trajectories_unfiltered = tp.link(
            features_linking,
            search_range=search_range,
            memory=memory,
            t_column="frame",
<<<<<<< HEAD
            pos_columns=["hdim_2", "hdim_1"],
            adaptive_step=adaptive_step,
            adaptive_stop=adaptive_stop,
            neighbor_strategy="KDTree",
            link_strategy="auto",
        )
    elif method_linking == "predict":
=======
            pos_columns=pos_columns_tp,
            adaptive_step=adaptive_step,
            adaptive_stop=adaptive_stop,
            neighbor_strategy=neighbor_strategy,
            link_strategy="auto",
            dist_func=dist_func,
        )
    elif method_linking is "predict":
>>>>>>> 1d715c9e

        pred = tp.predict.NearestVelocityPredict(span=1)
        trajectories_unfiltered = pred.link_df(
            features_linking,
            search_range=search_range,
            memory=memory,
<<<<<<< HEAD
            pos_columns=["hdim_1", "hdim_2"],
            t_column="frame",
            neighbor_strategy="KDTree",
            link_strategy="auto",
            adaptive_step=adaptive_step,
            adaptive_stop=adaptive_stop
=======
            pos_columns=pos_columns_tp,
            t_column="frame",
            neighbor_strategy=neighbor_strategy,
            link_strategy="auto",
            adaptive_step=adaptive_step,
            adaptive_stop=adaptive_stop,
            dist_func=dist_func
>>>>>>> 1d715c9e
            #                                 copy_features=False, diagnostics=False,
            #                                 hash_size=None, box_size=None, verify_integrity=True,
            #                                 retain_index=False
        )
    else:
        raise ValueError("method_linking unknown")

        # Filter trajectories to exclude short trajectories that are likely to be spurious
    #    trajectories_filtered = filter_stubs(trajectories_unfiltered,threshold=stubs)
    #    trajectories_filtered=trajectories_filtered.reset_index(drop=True)
<<<<<<< HEAD
=======

    # clean up our temporary filters
    if is_3D:
        trajectories_unfiltered = trajectories_unfiltered.drop("vdim_adj", axis=1)
>>>>>>> 1d715c9e

    # Reset particle numbers from the arbitray numbers at the end of the feature detection and linking to consecutive cell numbers
    # keep 'particle' for reference to the feature detection step.
    trajectories_unfiltered["cell"] = None
    particle_num_to_cell_num = dict()
    for i_particle, particle in enumerate(
        pd.Series.unique(trajectories_unfiltered["particle"])
    ):
        cell = int(i_particle + cell_number_start)
        particle_num_to_cell_num[particle] = int(cell)
<<<<<<< HEAD

    remap_particle_to_cell_vec = np.vectorize(
        lambda particle_cell_map, input_particle: particle_cell_map[input_particle]
    )
    trajectories_unfiltered["cell"] = remap_particle_to_cell_vec(
        particle_num_to_cell_num, trajectories_unfiltered["particle"]
    )
    trajectories_unfiltered["cell"] = trajectories_unfiltered["cell"].astype(int)
    trajectories_unfiltered.drop(columns=["particle"], inplace=True)

    trajectories_bycell = trajectories_unfiltered.groupby("cell")
    stub_cell_nums = list()
    for cell, trajectories_cell in trajectories_bycell:
        # logging.debug("cell: "+str(cell))
        # logging.debug("feature: "+str(trajectories_cell['feature'].values))
        # logging.debug("trajectories_cell.shape[0]: "+ str(trajectories_cell.shape[0]))

        if trajectories_cell.shape[0] < stubs:
            logging.debug(
                "cell"
                + str(cell)
                + "  is a stub ("
                + str(trajectories_cell.shape[0])
                + "), setting cell number to "
                + str(cell_number_unassigned)
            )
            trajectories_unfiltered.loc[
                trajectories_unfiltered["cell"] == cell, "cell"
            ] = cell_number_unassigned
=======
    remap_particle_to_cell_vec = np.vectorize(remap_particle_to_cell_nv)
    trajectories_unfiltered["cell"] = remap_particle_to_cell_vec(
        particle_num_to_cell_num, trajectories_unfiltered["particle"]
    )
    trajectories_unfiltered["cell"] = trajectories_unfiltered["cell"].astype(int)
    trajectories_unfiltered.drop(columns=["particle"], inplace=True)

    trajectories_bycell = trajectories_unfiltered.groupby("cell")
    stub_cell_nums = list()
    for cell, trajectories_cell in trajectories_bycell:
        # logging.debug("cell: "+str(cell))
        # logging.debug("feature: "+str(trajectories_cell['feature'].values))
        # logging.debug("trajectories_cell.shape[0]: "+ str(trajectories_cell.shape[0]))

        if trajectories_cell.shape[0] < stubs:
            # logging.debug("cell" + str(cell)+ "  is a stub ("+str(trajectories_cell.shape[0])+ "), setting cell number to Nan..")
            stub_cell_nums.append(cell)

    trajectories_unfiltered.loc[
        trajectories_unfiltered["cell"].isin(stub_cell_nums), "cell"
    ] = np.nan
>>>>>>> 1d715c9e

    trajectories_filtered = trajectories_unfiltered

    # Interpolate to fill the gaps in the trajectories (left from allowing memory in the linking)
    trajectories_filtered_unfilled = deepcopy(trajectories_filtered)

    #    trajectories_filtered_filled=fill_gaps(trajectories_filtered_unfilled,order=order,
    #                                extrapolate=extrapolate,frame_max=field_in.shape[0]-1,
    #                                hdim_1_max=field_in.shape[1],hdim_2_max=field_in.shape[2])
    #     add coorinates from input fields to output trajectories (time,dimensions)
    #    logging.debug('start adding coordinates to trajectories')
    #    trajectories_filtered_filled=add_coordinates(trajectories_filtered_filled,field_in)
    #     add time coordinate relative to cell initiation:
    #    logging.debug('start adding cell time to trajectories')
    trajectories_filtered_filled = trajectories_filtered_unfilled
    trajectories_final = add_cell_time(trajectories_filtered_filled)
<<<<<<< HEAD
    # Add metadata
    trajectories_final.attrs["cell_number_unassigned"] = cell_number_unassigned

    # add coordinate to raw features identified:
    logging.debug("start adding coordinates to detected features")
    logging.debug("feature linking completed")
=======

    # add coordinate to raw features identified:
    # logging.debug('start adding coordinates to detected features')
    # logging.debug('feature linking completed')
>>>>>>> 1d715c9e

    return trajectories_final


def fill_gaps(
    t, order=1, extrapolate=0, frame_max=None, hdim_1_max=None, hdim_2_max=None
):
    """add cell time as time since the initiation of each cell
<<<<<<< HEAD
    Input:
=======

    Parameters
    ----------
>>>>>>> 1d715c9e
    t:             pandas dataframe
                   trajectories from trackpy
    order:         int
                    Order of polynomial used to extrapolate trajectory into gaps and beyond start and end point
    extrapolate     int
                    number of timesteps to extrapolate trajectories by
    frame_max:      int
                    size of input data along time axis
    hdim_1_max:     int
                    size of input data along first horizontal axis
    hdim_2_max:     int
                    size of input data along second horizontal axis
<<<<<<< HEAD
    Output:
    t:             pandas dataframe
                   trajectories from trackpy with with filled gaps and potentially extrapolated
=======
    Returns
    -------
    pandas dataframe
        trajectories from trackpy with with filled gaps and potentially extrapolated
>>>>>>> 1d715c9e
    """
    from scipy.interpolate import InterpolatedUnivariateSpline

    logging.debug("start filling gaps")

    t_list = []  # empty list to store interpolated DataFrames

    # group by cell number and perform process for each cell individually:
    t_grouped = t.groupby("cell")
    for cell, track in t_grouped:

        # Setup interpolator from existing points (of order given as keyword)
        frame_in = track["frame"].values
        hdim_1_in = track["hdim_1"].values
        hdim_2_in = track["hdim_2"].values
        s_x = InterpolatedUnivariateSpline(frame_in, hdim_1_in, k=order)
        s_y = InterpolatedUnivariateSpline(frame_in, hdim_2_in, k=order)

        # Create new index filling in gaps and possibly extrapolating:
        index_min = min(frame_in) - extrapolate
        index_min = max(index_min, 0)
        index_max = max(frame_in) + extrapolate
        index_max = min(index_max, frame_max)
        new_index = range(index_min, index_max + 1)  # +1 here to include last value
        track = track.reindex(new_index)

        # Interpolate to extended index:
        frame_out = new_index
        hdim_1_out = s_x(frame_out)
        hdim_2_out = s_y(frame_out)

        # Replace fields in data frame with
        track["frame"] = new_index
        track["hdim_1"] = hdim_1_out
        track["hdim_2"] = hdim_2_out
        track["cell"] = cell

        # Append DataFrame to list of DataFrames
        t_list.append(track)
    # Concatenate interpolated trajectories into one DataFrame:
    t_out = pd.concat(t_list)
    # Restrict output trajectories to input data in time and space:
    t_out = t_out.loc[
        (t_out["hdim_1"] < hdim_1_max)
        & (t_out["hdim_2"] < hdim_2_max)
        & (t_out["hdim_1"] > 0)
        & (t_out["hdim_2"] > 0)
    ]
    t_out = t_out.reset_index(drop=True)
    return t_out


def add_cell_time(t):
    """add cell time as time since the initiation of each cell

    Parameters
    ----------
    t:             pandas  DataFrame
                   trajectories with added coordinates

    Returns
    -------
    t:             pandas dataframe
                   trajectories with added cell time
    """

    # logging.debug('start adding time relative to cell initiation')
    t_grouped = t.groupby("cell")

    t["time_cell"] = t["time"] - t.groupby("cell")["time"].transform("min")
    t["time_cell"] = pd.to_timedelta(t["time_cell"])
<<<<<<< HEAD
    return t
=======
    return t


def remap_particle_to_cell_nv(particle_cell_map, input_particle):
    """Remaps the particles to new cells given an input map and the current particle.
    Helper function that is designed to be vectorized with np.vectorize

    Parameters
    ----------
    particle_cell_map: dict-like
        The dictionary mapping particle number to cell number
    input_particle: key for particle_cell_map
        The particle number to remap

    """
    return particle_cell_map[input_particle]


def build_distance_function(min_h1, max_h1, min_h2, max_h2, PBC_flag):
    """Function to build a partial ```calc_distance_coords_pbc``` function
    suitable for use with trackpy

    Parameters
    ----------
    min_h1: int
        Minimum point in hdim_1
    max_h1: int
        Maximum point in hdim_1
    min_h2: int
        Minimum point in hdim_2
    max_h2: int
        Maximum point in hdim_2
    PBC_flag : str('none', 'hdim_1', 'hdim_2', 'both')
        Sets whether to use periodic boundaries, and if so in which directions.
        'none' means that we do not have periodic boundaries
        'hdim_1' means that we are periodic along hdim1
        'hdim_2' means that we are periodic along hdim2
        'both' means that we are periodic along both horizontal dimensions

    Returns
    -------
    function object
        A version of calc_distance_coords_pbc suitable to be called by
        just f(coords_1, coords_2)

    """
    import functools

    return functools.partial(
        tb_utils.calc_distance_coords_pbc,
        min_h1=min_h1,
        max_h1=max_h1,
        min_h2=min_h2,
        max_h2=max_h2,
        PBC_flag=PBC_flag,
    )
>>>>>>> 1d715c9e
<|MERGE_RESOLUTION|>--- conflicted
+++ resolved
@@ -2,12 +2,9 @@
 from operator import is_
 import numpy as np
 import pandas as pd
-<<<<<<< HEAD
 import warnings
-=======
 import math
 from . import utils as tb_utils
->>>>>>> 1d715c9e
 
 
 def linking_trackpy(
@@ -15,10 +12,7 @@
     field_in,
     dt,
     dxy,
-<<<<<<< HEAD
-=======
     dz=None,
->>>>>>> 1d715c9e
     v_max=None,
     d_max=None,
     d_min=None,
@@ -32,14 +26,7 @@
     adaptive_step=None,
     adaptive_stop=None,
     cell_number_start=1,
-<<<<<<< HEAD
     cell_number_unassigned=-1,
-):
-    """
-    Function to perform the linking of features in trajectories
-
-    Parameters:
-=======
     vertical_coord="auto",
     min_h1=None,
     max_h1=None,
@@ -51,7 +38,6 @@
 
     Parameters
     ----------
->>>>>>> 1d715c9e
     features:     pandas.DataFrame
                   Detected features to be linked
     v_max:        float
@@ -67,16 +53,10 @@
                   number of output timesteps features allowed to vanish for to be still considered tracked
     subnetwork_size int
                     maximim size of subnetwork for linking
-<<<<<<< HEAD
-    method_detection: str('trackpy' or 'threshold')
-                      flag choosing method used for feature detection
-    method_linking:   str('predict' or 'random')
-                      flag choosing method used for trajectory linking
     cell_number_unassigned: int
         Number to set the unassigned/non-tracked cells to. By default, this is -1.
         Note that if you set this to `np.nan`, the data type of 'cell' will
         change to float.
-=======
     method_linking:   str('predict' or 'random')
                       flag choosing method used for trajectory linking
     vertical_coord: str
@@ -102,20 +82,18 @@
     -------
     pandas.dataframe
         Pandas dataframe containing the linked features
->>>>>>> 1d715c9e
     """
     #    from trackpy import link_df
     #    from trackpy import link_df
     import trackpy as tp
     from copy import deepcopy
 
-<<<<<<< HEAD
     #    from trackpy import filter_stubs
     #    from .utils import add_coordinates
 
     # calculate search range based on timestep and grid spacing
     if v_max is not None:
-        search_range = int(dt * v_max / dxy)
+        search_range = dt * v_max / dxy
 
     # calculate search range based on timestep and grid spacing
     if d_max is not None:
@@ -123,7 +101,7 @@
             raise ValueError(
                 "Multiple parameter inputs for v_max, d_max or d_min have been provided. Only use one of these parameters as they supercede each other leading to unexpected behaviour"
             )
-        search_range = int(d_max / dxy)
+        search_range = d_max / dxy
 
     # calculate search range based on timestep and grid spacing
     if d_min is not None:
@@ -131,12 +109,11 @@
             raise ValueError(
                 "Multiple parameter inputs for v_max, d_max or d_min have been provided. Only use one of these parameters as they supercede each other leading to unexpected behaviour"
             )
-        search_range = int(d_min / dxy)
+        search_range = d_min / dxy
         warnings.warn(
             "d_min parameter will be deprecated in a future version of tobac. Please use d_max instead",
             FutureWarning,
         )
-=======
     # Check if we are 3D.
     if "vdim" in features:
         is_3D = True
@@ -163,41 +140,19 @@
     if PBC_flag in ["hdim_2", "both"] and (min_h2 is None or max_h2 is None):
         raise ValueError("For PBC tracking, must set min and max coordinates.")
 
-    # calculate search range based on timestep and grid spacing
-    if v_max is not None:
-        search_range = dt * v_max / dxy
-
-    # calculate search range based on timestep and grid spacing
-    if d_max is not None:
-        search_range = d_max / dxy
-
-    # calculate search range based on timestep and grid spacing
-    if d_min is not None:
-        search_range = max(search_range, d_min / dxy)
->>>>>>> 1d715c9e
 
     if time_cell_min:
         stubs = np.floor(time_cell_min / dt) + 1
-
-<<<<<<< HEAD
+    
     logging.debug("stubs: " + str(stubs))
 
     logging.debug("start linking features into trajectories")
-=======
-    # logging.debug('stubs: '+ str(stubs))
-
-    # logging.debug('start linking features into trajectories')
->>>>>>> 1d715c9e
 
     # If subnetwork size given, set maximum subnet size
     if subnetwork_size is not None:
         tp.linking.Linker.MAX_SUB_NET_SIZE = subnetwork_size
     # deep copy to preserve features field:
     features_linking = deepcopy(features)
-<<<<<<< HEAD
-
-    if method_linking == "random":
-=======
     # check if we are 3D or not
     if is_3D:
         # If we are 3D, we need to convert the vertical
@@ -225,23 +180,13 @@
         neighbor_strategy = "KDTree"
         dist_func = None
 
-    if method_linking is "random":
->>>>>>> 1d715c9e
+    if method_linking == "random":
         #     link features into trajectories:
         trajectories_unfiltered = tp.link(
             features_linking,
             search_range=search_range,
             memory=memory,
             t_column="frame",
-<<<<<<< HEAD
-            pos_columns=["hdim_2", "hdim_1"],
-            adaptive_step=adaptive_step,
-            adaptive_stop=adaptive_stop,
-            neighbor_strategy="KDTree",
-            link_strategy="auto",
-        )
-    elif method_linking == "predict":
-=======
             pos_columns=pos_columns_tp,
             adaptive_step=adaptive_step,
             adaptive_stop=adaptive_stop,
@@ -249,22 +194,13 @@
             link_strategy="auto",
             dist_func=dist_func,
         )
-    elif method_linking is "predict":
->>>>>>> 1d715c9e
+    elif method_linking == "predict":
 
         pred = tp.predict.NearestVelocityPredict(span=1)
         trajectories_unfiltered = pred.link_df(
             features_linking,
             search_range=search_range,
             memory=memory,
-<<<<<<< HEAD
-            pos_columns=["hdim_1", "hdim_2"],
-            t_column="frame",
-            neighbor_strategy="KDTree",
-            link_strategy="auto",
-            adaptive_step=adaptive_step,
-            adaptive_stop=adaptive_stop
-=======
             pos_columns=pos_columns_tp,
             t_column="frame",
             neighbor_strategy=neighbor_strategy,
@@ -272,7 +208,6 @@
             adaptive_step=adaptive_step,
             adaptive_stop=adaptive_stop,
             dist_func=dist_func
->>>>>>> 1d715c9e
             #                                 copy_features=False, diagnostics=False,
             #                                 hash_size=None, box_size=None, verify_integrity=True,
             #                                 retain_index=False
@@ -283,13 +218,10 @@
         # Filter trajectories to exclude short trajectories that are likely to be spurious
     #    trajectories_filtered = filter_stubs(trajectories_unfiltered,threshold=stubs)
     #    trajectories_filtered=trajectories_filtered.reset_index(drop=True)
-<<<<<<< HEAD
-=======
 
     # clean up our temporary filters
     if is_3D:
         trajectories_unfiltered = trajectories_unfiltered.drop("vdim_adj", axis=1)
->>>>>>> 1d715c9e
 
     # Reset particle numbers from the arbitray numbers at the end of the feature detection and linking to consecutive cell numbers
     # keep 'particle' for reference to the feature detection step.
@@ -300,11 +232,7 @@
     ):
         cell = int(i_particle + cell_number_start)
         particle_num_to_cell_num[particle] = int(cell)
-<<<<<<< HEAD
-
-    remap_particle_to_cell_vec = np.vectorize(
-        lambda particle_cell_map, input_particle: particle_cell_map[input_particle]
-    )
+    remap_particle_to_cell_vec = np.vectorize(remap_particle_to_cell_nv)
     trajectories_unfiltered["cell"] = remap_particle_to_cell_vec(
         particle_num_to_cell_num, trajectories_unfiltered["particle"]
     )
@@ -325,34 +253,12 @@
                 + "  is a stub ("
                 + str(trajectories_cell.shape[0])
                 + "), setting cell number to "
-                + str(cell_number_unassigned)
-            )
-            trajectories_unfiltered.loc[
-                trajectories_unfiltered["cell"] == cell, "cell"
-            ] = cell_number_unassigned
-=======
-    remap_particle_to_cell_vec = np.vectorize(remap_particle_to_cell_nv)
-    trajectories_unfiltered["cell"] = remap_particle_to_cell_vec(
-        particle_num_to_cell_num, trajectories_unfiltered["particle"]
-    )
-    trajectories_unfiltered["cell"] = trajectories_unfiltered["cell"].astype(int)
-    trajectories_unfiltered.drop(columns=["particle"], inplace=True)
-
-    trajectories_bycell = trajectories_unfiltered.groupby("cell")
-    stub_cell_nums = list()
-    for cell, trajectories_cell in trajectories_bycell:
-        # logging.debug("cell: "+str(cell))
-        # logging.debug("feature: "+str(trajectories_cell['feature'].values))
-        # logging.debug("trajectories_cell.shape[0]: "+ str(trajectories_cell.shape[0]))
-
-        if trajectories_cell.shape[0] < stubs:
-            # logging.debug("cell" + str(cell)+ "  is a stub ("+str(trajectories_cell.shape[0])+ "), setting cell number to Nan..")
+                + str(cell_number_unassigned))
             stub_cell_nums.append(cell)
 
     trajectories_unfiltered.loc[
         trajectories_unfiltered["cell"].isin(stub_cell_nums), "cell"
-    ] = np.nan
->>>>>>> 1d715c9e
+    ] = cell_number_unassigned
 
     trajectories_filtered = trajectories_unfiltered
 
@@ -369,19 +275,12 @@
     #    logging.debug('start adding cell time to trajectories')
     trajectories_filtered_filled = trajectories_filtered_unfilled
     trajectories_final = add_cell_time(trajectories_filtered_filled)
-<<<<<<< HEAD
     # Add metadata
     trajectories_final.attrs["cell_number_unassigned"] = cell_number_unassigned
 
     # add coordinate to raw features identified:
     logging.debug("start adding coordinates to detected features")
     logging.debug("feature linking completed")
-=======
-
-    # add coordinate to raw features identified:
-    # logging.debug('start adding coordinates to detected features')
-    # logging.debug('feature linking completed')
->>>>>>> 1d715c9e
 
     return trajectories_final
 
@@ -390,13 +289,9 @@
     t, order=1, extrapolate=0, frame_max=None, hdim_1_max=None, hdim_2_max=None
 ):
     """add cell time as time since the initiation of each cell
-<<<<<<< HEAD
-    Input:
-=======
 
     Parameters
     ----------
->>>>>>> 1d715c9e
     t:             pandas dataframe
                    trajectories from trackpy
     order:         int
@@ -409,16 +304,10 @@
                     size of input data along first horizontal axis
     hdim_2_max:     int
                     size of input data along second horizontal axis
-<<<<<<< HEAD
-    Output:
-    t:             pandas dataframe
-                   trajectories from trackpy with with filled gaps and potentially extrapolated
-=======
     Returns
     -------
     pandas dataframe
         trajectories from trackpy with with filled gaps and potentially extrapolated
->>>>>>> 1d715c9e
     """
     from scipy.interpolate import InterpolatedUnivariateSpline
 
@@ -490,9 +379,6 @@
 
     t["time_cell"] = t["time"] - t.groupby("cell")["time"].transform("min")
     t["time_cell"] = pd.to_timedelta(t["time_cell"])
-<<<<<<< HEAD
-    return t
-=======
     return t
 
 
@@ -548,5 +434,4 @@
         min_h2=min_h2,
         max_h2=max_h2,
         PBC_flag=PBC_flag,
-    )
->>>>>>> 1d715c9e
+    )