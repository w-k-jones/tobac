--- conflicted
+++ resolved
@@ -610,48 +610,4 @@
         The particle number to remap
 
     """
-<<<<<<< HEAD
-    return particle_cell_map[input_particle]
-
-
-def build_distance_function(min_h1, max_h1, min_h2, max_h2, PBC_flag):
-    """Function to build a partial ```calc_distance_coords_pbc``` function
-    suitable for use with trackpy
-
-    Parameters
-    ----------
-    min_h1: int
-        Minimum point in hdim_1
-    max_h1: int
-        Maximum point in hdim_1
-    min_h2: int
-        Minimum point in hdim_2
-    max_h2: int
-        Maximum point in hdim_2
-    PBC_flag : str('none', 'hdim_1', 'hdim_2', 'both')
-        Sets whether to use periodic boundaries, and if so in which directions.
-        'none' means that we do not have periodic boundaries
-        'hdim_1' means that we are periodic along hdim1
-        'hdim_2' means that we are periodic along hdim2
-        'both' means that we are periodic along both horizontal dimensions
-
-    Returns
-    -------
-    function object
-        A version of calc_distance_coords_pbc suitable to be called by
-        just f(coords_1, coords_2)
-
-    """
-    import functools
-
-    return functools.partial(
-        pbc_utils.calc_distance_coords_pbc,
-        min_h1=min_h1 if min_h1 is not None else 0,
-        max_h1=max_h1 if max_h1 is not None else 0,
-        min_h2=min_h2 if min_h2 is not None else 0,
-        max_h2=max_h2 if max_h2 is not None else 0,
-        PBC_flag=PBC_flag,
-    )
-=======
-    return particle_cell_map[input_particle]
->>>>>>> 319d7a36
+    return particle_cell_map[input_particle]