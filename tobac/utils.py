--- conflicted
+++ resolved
@@ -4,26 +4,17 @@
 
 def column_mask_from2D(mask_2D, cube, z_coord="model_level_number"):
     """function to turn 2D watershedding mask into a 3D mask of selected columns
-<<<<<<< HEAD
-    Input:
-=======
-    Parameters
-    ----------
->>>>>>> 1d715c9e
+    Parameters
+    ----------
     cube:              iris.cube.Cube
                        data cube
     mask_2D:           iris.cube.Cube
                        2D cube containing mask (int id for tacked volumes 0 everywhere else)
     z_coord:           str
                        name of the vertical coordinate in the cube
-<<<<<<< HEAD
-    Output:
-    mask_2D:           iris.cube.Cube
-=======
     Returns
     -------
     iris.cube.Cube
->>>>>>> 1d715c9e
                        3D cube containing columns of 2D mask (int id for tacked volumes 0 everywhere else)
     """
     from copy import deepcopy
@@ -41,28 +32,19 @@
 
 def mask_cube_cell(variable_cube, mask, cell, track):
     """Mask cube for tracked volume of an individual cell
-<<<<<<< HEAD
-    Input:
-=======
-
-    Parameters
-    ----------
->>>>>>> 1d715c9e
+
+    Parameters
+    ----------
     variable_cube:     iris.cube.Cube
                        unmasked data cube
     mask:              iris.cube.Cube
                        cube containing mask (int id for tacked volumes 0 everywhere else)
     cell:          int
                        interger id of cell to create masked cube for
-<<<<<<< HEAD
-    Output:
-    variable_cube_out: iris.cube.Cube
-=======
 
     Returns
     -------
     iris.cube.Cube
->>>>>>> 1d715c9e
                        Masked cube with data for respective cell
     """
     from copy import deepcopy
@@ -75,24 +57,16 @@
 
 def mask_cube_all(variable_cube, mask):
     """Mask cube for untracked volume
-<<<<<<< HEAD
-    Input:
-=======
-
-    Parameters
-    ----------
->>>>>>> 1d715c9e
+
+    Parameters
+    ----------
     variable_cube:     iris.cube.Cube
                        unmasked data cube
     mask:              iris.cube.Cube
                        cube containing mask (int id for tacked volumes 0 everywhere else)
-<<<<<<< HEAD
-    Output:
-=======
-
-    Returns
-    -------
->>>>>>> 1d715c9e
+
+    Returns
+    -------
     variable_cube_out: iris.cube.Cube
                        Masked cube for untracked volume
     """
@@ -108,24 +82,16 @@
 
 def mask_cube_untracked(variable_cube, mask):
     """Mask cube for untracked volume
-<<<<<<< HEAD
-    Input:
-=======
-
-    Parameters
-    ----------
->>>>>>> 1d715c9e
+
+    Parameters
+    ----------
     variable_cube:     iris.cube.Cube
                        unmasked data cube
     mask:              iris.cube.Cube
                        cube containing mask (int id for tacked volumes 0 everywhere else)
-<<<<<<< HEAD
-    Output:
-=======
-
-    Returns
-    -------
->>>>>>> 1d715c9e
+
+    Returns
+    -------
     variable_cube_out: iris.cube.Cube
                        Masked cube for untracked volume
     """
@@ -141,26 +107,17 @@
 
 def mask_cube(cube_in, mask):
     """Mask cube where mask is larger than zero
-<<<<<<< HEAD
-    Input:
-=======
-
-    Parameters
-    ----------
->>>>>>> 1d715c9e
+
+    Parameters
+    ----------
     cube_in:           iris.cube.Cube
                        unmasked data cube
     mask:              numpy.ndarray or dask.array
                        mask to use for masking, >0 where cube is supposed to be masked
-<<<<<<< HEAD
-    Output:
-    cube_out:          iris.cube.Cube
-=======
 
     Returns
     -------
     iris.cube.Cube
->>>>>>> 1d715c9e
                        Masked cube
     """
     from dask.array import ma
@@ -173,23 +130,15 @@
 
 def mask_cell(mask, cell, track, masked=False):
     """create mask for specific cell
-<<<<<<< HEAD
-    Input:
+
+    Parameters
+    ----------
     mask:              iris.cube.Cube
                        cube containing mask (int id for tacked volumes 0 everywhere else)
-    Output:
-    variable_cube_out: numpy.ndarray
-=======
-
-    Parameters
-    ----------
-    mask:              iris.cube.Cube
-                       cube containing mask (int id for tacked volumes 0 everywhere else)
 
     Returns
     -------
     numpy.ndarray
->>>>>>> 1d715c9e
                        Masked cube for untracked volume
     """
     feature_ids = track.loc[track["cell"] == cell, "feature"].values
@@ -199,23 +148,15 @@
 
 def mask_cell_surface(mask, cell, track, masked=False, z_coord="model_level_number"):
     """Create surface projection of mask for individual cell
-<<<<<<< HEAD
-    Input:
+
+    Parameters
+    ----------
     mask:              iris.cube.Cube
                        cube containing mask (int id for tacked volumes 0 everywhere else)
-    Output:
-    variable_cube_out: iris.cube.Cube
-=======
-
-    Parameters
-    ----------
-    mask:              iris.cube.Cube
-                       cube containing mask (int id for tacked volumes 0 everywhere else)
 
     Returns
     -------
     iris.cube.Cube
->>>>>>> 1d715c9e
                        Masked cube for untracked volume
     """
     feature_ids = track.loc[track["cell"] == cell, "feature"].values
@@ -227,23 +168,15 @@
 
 def mask_cell_columns(mask, cell, track, masked=False, z_coord="model_level_number"):
     """Create mask with entire columns for individual cell
-<<<<<<< HEAD
-    Input:
+
+    Parameters
+    ----------
     mask:              iris.cube.Cube
                        cube containing mask (int id for tacked volumes 0 everywhere else)
-    Output:
-    variable_cube_out: iris.cube.Cube
-=======
-
-    Parameters
-    ----------
-    mask:              iris.cube.Cube
-                       cube containing mask (int id for tacked volumes 0 everywhere else)
 
     Returns
     -------
     iris.cube.Cube
->>>>>>> 1d715c9e
                        Masked cube for untracked volume
     """
     feature_ids = track.loc[track["cell"] == cell].loc["feature"]
@@ -253,28 +186,19 @@
 
 def mask_cube_features(variable_cube, mask, feature_ids):
     """Mask cube for tracked volume of an individual cell
-<<<<<<< HEAD
-    Input:
-=======
-
-    Parameters
-    ----------
->>>>>>> 1d715c9e
+
+    Parameters
+    ----------
     variable_cube:     iris.cube.Cube
                        unmasked data cube
     mask:              iris.cube.Cube
                        cube containing mask (int id for tacked volumes 0 everywhere else)
     cell:          int
                        interger id of cell to create masked cube for
-<<<<<<< HEAD
-    Output:
-    variable_cube_out: iris.cube.Cube
-=======
 
     Returns
     -------
     iris.cube.Cube
->>>>>>> 1d715c9e
                        Masked cube with data for respective cell
     """
     from dask.array import ma, isin
@@ -289,23 +213,15 @@
 
 def mask_features(mask, feature_ids, masked=False):
     """create mask for specific features
-<<<<<<< HEAD
-    Input:
+
+    Parameters
+    ----------
     mask:              iris.cube.Cube
                        cube containing mask (int id for tacked volumes 0 everywhere else)
-    Output:
-    variable_cube_out: numpy.ndarray
-=======
-
-    Parameters
-    ----------
-    mask:              iris.cube.Cube
-                       cube containing mask (int id for tacked volumes 0 everywhere else)
 
     Returns
     -------
     numpy.ndarray
->>>>>>> 1d715c9e
                        Masked cube for untracked volume
     """
     from dask.array import ma, isin
@@ -323,23 +239,15 @@
     mask, feature_ids, masked=False, z_coord="model_level_number"
 ):
     """create surface mask for individual features
-<<<<<<< HEAD
-    Input:
+
+    Parameters
+    ----------
     mask:              iris.cube.Cube
                        cube containing mask (int id for tacked volumes 0 everywhere else)
-    Output:
-    variable_cube_out: iris.cube.Cube
-=======
-
-    Parameters
-    ----------
-    mask:              iris.cube.Cube
-                       cube containing mask (int id for tacked volumes 0 everywhere else)
 
     Returns
     -------
     iris.cube.Cube
->>>>>>> 1d715c9e
                        Masked cube for untracked volume
     """
     from iris.analysis import MAX
@@ -358,13 +266,9 @@
 
 def mask_all_surface(mask, masked=False, z_coord="model_level_number"):
     """create surface mask for individual features
-<<<<<<< HEAD
-    Input:
-=======
-
-    Parameters
-    ----------
->>>>>>> 1d715c9e
+
+    Parameters
+    ----------
     mask:              iris.cube.Cube
                        cube containing mask (int id for tacked volumes 0 everywhere else)
 
@@ -451,17 +355,6 @@
 def add_coordinates(t, variable_cube):
     import numpy as np
 
-<<<<<<< HEAD
-    """ Function adding coordinates from the tracking cube to the trajectories: time, longitude&latitude, x&y dimensions
-    Input:
-    t:             pandas DataFrame
-                   trajectories/features
-    variable_cube: iris.cube.Cube 
-                   Cube containing the dimensions 'time','longitude','latitude','x_projection_coordinate','y_projection_coordinate', usually cube that the tracking is performed on
-    Output:
-    t:             pandas DataFrame 
-                   trajectories with added coordinated
-=======
     """Function adding coordinates from the tracking cube to the trajectories
         for the 2D case: time, longitude&latitude, x&y dimensions
     
@@ -479,12 +372,10 @@
     -------
     pandas DataFrame 
                    trajectories with added coordinates
->>>>>>> 1d715c9e
     """
     from scipy.interpolate import interp2d, interp1d
 
     logging.debug("start adding coordinates from cube")
-<<<<<<< HEAD
 
     # pull time as datetime object and timestr from input data and add it to DataFrame:
     t["time"] = None
@@ -492,15 +383,6 @@
 
     logging.debug("adding time coordinate")
 
-=======
-
-    # pull time as datetime object and timestr from input data and add it to DataFrame:
-    t["time"] = None
-    t["timestr"] = None
-
-    logging.debug("adding time coordinate")
-
->>>>>>> 1d715c9e
     time_in = variable_cube.coord("time")
     time_in_datetime = time_in.units.num2date(time_in.points)
 
@@ -566,11 +448,7 @@
 
         # interpolate 3D coordinates:
         # mainly workaround for wrf latitude and longitude (to be fixed in future)
-<<<<<<< HEAD
-
-=======
         # TODO: investigate, is this necessary?
->>>>>>> 1d715c9e
         elif variable_cube.coord(coord).ndim == 3:
 
             if variable_cube.coord_dims(coord) == (ndim_time, hdim_1, hdim_2):
@@ -608,8 +486,6 @@
                     dimvec_1, dimvec_2, variable_cube[:, :, 0].coord(coord).points
                 )
                 coordinate_points = [f(a, b) for a, b in zip(t["hdim_1"], t["hdim_2"])]
-<<<<<<< HEAD
-=======
 
         # write resulting array or list into DataFrame:
         t[coord] = coordinate_points
@@ -778,7 +654,6 @@
                 ],
             )
             # coordinate_points=[f(a,b) for a,b in zip(t[first_dim[1]],t[second_dim[1]])]
->>>>>>> 1d715c9e
 
         # write resulting array or list into DataFrame:
         t[coord] = coordinate_points
@@ -790,11 +665,7 @@
 def get_bounding_box(x, buffer=1):
     from numpy import delete, arange, diff, nonzero, array
 
-<<<<<<< HEAD
-    """ Calculates the bounding box of a ndarray
-=======
     """Calculates the bounding box of a ndarray
->>>>>>> 1d715c9e
     https://stackoverflow.com/questions/31400769/bounding-box-of-numpy-array
     """
     mask = x == 0
@@ -845,11 +716,7 @@
     elif grid_spacing is not None:
         dxy = grid_spacing
     else:
-<<<<<<< HEAD
         raise ValueError(
-=======
-        ValueError(
->>>>>>> 1d715c9e
             "no information about grid spacing, need either input cube with projection_x_coord and projection_y_coord or keyword argument grid_spacing"
         )
 
@@ -872,11 +739,7 @@
 
     Parameters
     ----------
-<<<<<<< HEAD
-    labels:    2D array-like
-=======
     labels:    2D or 3D array-like
->>>>>>> 1d715c9e
         comes from the `skimage.measure.label` function
 
     Returns
@@ -887,26 +750,15 @@
     import skimage.measure
 
     region_properties_raw = skimage.measure.regionprops(labels)
-<<<<<<< HEAD
-    region_properties_dict = {
-        region_prop.label: region_prop for region_prop in region_properties_raw
-    }
-=======
     region_properties_dict = dict()
     for region_prop in region_properties_raw:
         region_properties_dict[region_prop.label] = region_prop
->>>>>>> 1d715c9e
 
     return region_properties_dict
 
 
 def get_indices_of_labels_from_reg_prop_dict(region_property_dict):
-<<<<<<< HEAD
-    """Function to get the x and y indices (as well as point count) of
-    all labeled regions.
-=======
     """Function to get the x, y, and z indices (as well as point count) of all labeled regions.
->>>>>>> 1d715c9e
 
     Parameters
     ----------
@@ -918,11 +770,8 @@
     dict (key: label number, int)
         The number of points in the label number
     dict (key: label number, int)
-<<<<<<< HEAD
-=======
         The z indices in the label number. If a 2D property dict is passed, this value is not returned
     dict (key: label number, int)
->>>>>>> 1d715c9e
         the y indices in the label number
     dict (key: label number, int)
         the x indices in the label number
@@ -933,35 +782,23 @@
         a ValueError is raised if there are no regions in the region property dict
 
     """
-<<<<<<< HEAD
-=======
 
     import skimage.measure
->>>>>>> 1d715c9e
     import numpy as np
 
     if len(region_property_dict) == 0:
         raise ValueError("No regions!")
 
-<<<<<<< HEAD
-    y_indices = dict()
-    x_indices = dict()
-    curr_loc_indices = dict()
-=======
     z_indices = dict()
     y_indices = dict()
     x_indices = dict()
     curr_loc_indices = dict()
     is_3D = False
->>>>>>> 1d715c9e
 
     # loop through all skimage identified regions
     for region_prop_key in region_property_dict:
         region_prop = region_property_dict[region_prop_key]
         index = region_prop.label
-<<<<<<< HEAD
-        curr_y_ixs, curr_x_ixs = np.transpose(region_prop.coords)
-=======
         if len(region_prop.coords[0]) >= 3:
             is_3D = True
             curr_z_ixs, curr_y_ixs, curr_x_ixs = np.transpose(region_prop.coords)
@@ -969,15 +806,11 @@
         else:
             curr_y_ixs, curr_x_ixs = np.transpose(region_prop.coords)
             z_indices[index] = -1
->>>>>>> 1d715c9e
 
         y_indices[index] = curr_y_ixs
         x_indices[index] = curr_x_ixs
         curr_loc_indices[index] = len(curr_y_ixs)
 
-<<<<<<< HEAD
-    return (curr_loc_indices, y_indices, x_indices)
-=======
     # print("indices found")
     if is_3D:
         return [curr_loc_indices, z_indices, y_indices, x_indices]
@@ -1329,5 +1162,4 @@
         if vertical_coord in variable_dataframe.columns:
             return vertical_coord
         else:
-            raise ValueError("Please specify vertical coordinate")
->>>>>>> 1d715c9e
+            raise ValueError("Please specify vertical coordinate")