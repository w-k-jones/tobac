### Tobac Changelog

_**Version 1.5.1:**_

**Bug fixes**

<<<<<<< HEAD
- Fix to readthedocs building after system packages no longer imported [#336](https://github.com/tobac-project/tobac/pull/336)
=======
- The `strict_thresholding` option in feature detection now works correctly for detecting minima, and produces the same results as without strict thresholding if the `n_min_threshold` is a scalar value [#316](https://github.com/tobac-project/tobac/pull/316)
>>>>>>> a23a220b


_**Version 1.5.0:**_

**Enhancements for Users**

- Feature detection and tracking in three dimensions is now supported [#209](https://github.com/tobac-project/tobac/pull/209)
- Feature detection, segmentation, and tracking across periodic boundaries is now supported [#259](https://github.com/tobac-project/tobac/pull/259)
- Transformation of feature detection points to allow segmentation on a new grid is now supported [#242](https://github.com/tobac-project/tobac/pull/242)
- `n_min_threshold` in feature detection can now be set for each threshold level instead of uniformly for all thresholds [#208](https://github.com/tobac-project/tobac/pull/208)
- Feature detection now has the option to only detect a feature if all previous thresholds have been met [#283](https://github.com/tobac-project/tobac/pull/283)
- Unsegmented points can now have their marker value selected [#285](https://github.com/tobac-project/tobac/pull/285)
- Minimum distance filtering is now substantially faster [#249](https://github.com/tobac-project/tobac/pull/249)
- `combine_feature_dataframes` now allows the retention of feature numbers [#300](https://github.com/tobac-project/tobac/pull/300)
- `scikit-learn` is now a required dependency; `pytables` and `cf-units` are no longer direct dependencies of *tobac* [#204](https://github.com/tobac-project/tobac/pull/204)

**Bug fixes**

- An error is now raised if none of the search range parameters (`v_max`, `d_max`, `d_min`) are set in `linking_trackpy` [#223](https://github.com/tobac-project/tobac/pull/223)
- Minimum distance filtering in feature detection (set through `min_distance` in `feature_detection_multithreshold`, run through `filter_min_distance`) has been fixed to properly work when `target=minimum`. [#244](https://github.com/tobac-project/tobac/pull/244)
- Interpolated numeric coordinates now preserve their datatypes (i.e., `float`s stay `float`s) in feature detection [#250](https://github.com/tobac-project/tobac/pull/250)
- Fixes to the internal `find_axis_from_coord` utility to allow for non-dimensional coordinates to be correctly dealt with [#255](https://github.com/tobac-project/tobac/pull/255)
- Jupyter notebooks changed to use string paths to work around an Iris bug [#294](https://github.com/tobac-project/tobac/pull/294)
- Minimum distance filtering updated to produce consistent results [#249](https://github.com/tobac-project/tobac/pull/249)

**Documentation**

- Enhancements to the documentation of how *tobac* links features together [210](https://github.com/tobac-project/tobac/pull/210)
- Fixes to the API documentation generation when using type hints [#305](https://github.com/tobac-project/tobac/pull/305)

**Internal Enhancements**

- New converting decorators (`xarray_to_iris`, `iris_to_xarray`, `xarray_to_irispandas`, `irispandas_to_xarray`) have been added for internal use that will allow the upcoming transition to xarray throughout *tobac* to occur more smoothly. [#179](https://github.com/tobac-project/tobac/pull/179)
- The `utils` module has been broken up from a single `utils.py` file to multiple files inside a `utils` folder, allowing for ease of maintenance and fewer long code files. [#191](https://github.com/tobac-project/tobac/pull/191)
- `scipy.interpolate.interp2d` in `add_coordinates` and `add_coordinates_3D` has been replaced with `scipy.interpolate.interpn` as `interp2d` has been deprecated. [#279](https://github.com/tobac-project/tobac/pull/279) 
- `setup.py` updated to draw its required packages from `requirements.txt` [#288](https://github.com/tobac-project/tobac/pull/288)

**Repository Enhancements**

- New CI was added to automatically check the example and documentation Jupyter notebooks [#258](https://github.com/tobac-project/tobac/pull/258), [#290](https://github.com/tobac-project/tobac/pull/290)
- The `check_formatting` CI action has been revised to install dependencies through `conda` [#288](https://github.com/tobac-project/tobac/pull/288)
- Repository authors updated [#289](https://github.com/tobac-project/tobac/pull/289)
- CI added to check author list formatting for Zenodo [#292](https://github.com/tobac-project/tobac/pull/292)

**Deprecations**

- All functions in `centerofgravity.py` (`calculate_cog`, `calculate_cog_untracked`, `center_of_gravity`) have been deprecated and will be removed or significantly changed in v2.0. [#200](https://github.com/tobac-project/tobac/pull/200)
- `plot_mask_cell_track_follow`, `plot_mask_cell_individual_follow`, `plot_mask_cell_track_static`, `plot_mask_cell_individual_static`, `plot_mask_cell_track_2D3Dstatic`, `plot_mask_cell_track_3Dstatic`, `plot_mask_cell_individual_3Dstatic`, and `plot_mask_cell_track_static_timeseries` in `plotting.py` have been deprecated and will be removed or significantly changed in v2.0. [#200](https://github.com/tobac-project/tobac/pull/200)
- The wrapper functions in `wrapper.py` (`tracking_wrapper` and `maketrack`) have been deprecated and will be removed in v2.0. [#200](https://github.com/tobac-project/tobac/pull/200)
- `cell_statistics_all`, `cell_statistics`, and `cog_cell` in the analysis module have been deprecated and will be removed or significantly changed in v2.0. [#207](https://github.com/tobac-project/tobac/pull/207)
- `tobac.utils.combine_tobac_feats` has been renamed to `tobac.utils.combine_feature_dataframes`, and the original name has been deprecated and will be removed in a future release. [#300](https://github.com/tobac-project/tobac/pull/300)


_**Version 1.4.2:**_

**Bug fix**

- Fixed a bug in the segmentation procedure that assigned the wrong grid cell areas to features in data frame  [#246](https://github.com/tobac-project/tobac/pull/246)

- Fixed a bug in feature_detection.filter_min_distance() that always selected the feature with the largest threshold, even if the feature detection is targeting minima. The target is now an optional input parameter for the distance filtering [#251](https://github.com/tobac-project/tobac/pull/251)

- Fixed an issue in the 2D coordinate interpolation that produced object dtypes in feature detection and made the feature input data frame incompatible with the merge and split function [#251](https://github.com/tobac-project/tobac/pull/251)


_**Version 1.4.1:**_

**Bug fixes**

- Fixed a bug with predictive tracking that would duplicate column names if the input dataset has coordinates x and/or y [#217](https://github.com/tobac-project/tobac/pull/217)
- Set extrapolate parameter to 0 in example notebooks to prevent not implemented error [#217](https://github.com/tobac-project/tobac/pull/217)

**Documentation**

- Regenerated example notebooks so that they are up to date for the present version [#233](https://github.com/tobac-project/tobac/pull/233)


_**Version 1.4.0:**_

**Enhancements**

- Added the ability to detect feature mergers and splits ([#136](https://github.com/tobac-project/tobac/pull/136))
- Added spectral filtering of input data to feature detection (#137)
- Substantial improvements to documentation ([#138](https://github.com/tobac-project/tobac/pull/138), [#150](https://github.com/tobac-project/tobac/pull/150), [#155](https://github.com/tobac-project/tobac/pull/155), [#173](https://github.com/tobac-project/tobac/pull/173), [#189](https://github.com/tobac-project/tobac/pull/189), [#195](https://github.com/tobac-project/tobac/pull/195), [#197](https://github.com/tobac-project/tobac/pull/197))
- Added a new function to combine feature dataframes when feature detection is run in parallel ([#186](https://github.com/tobac-project/tobac/pull/186))

**Bug fixes**

- Reset the adaptive search parameters back to default when using adaptive trackpy tracking ([#168](https://github.com/tobac-project/tobac/pull/168))
- Added checks to make sure that both `adaptive_step` and `adaptive_stop` are set when using adaptive tracking ([#168](https://github.com/tobac-project/tobac/pull/168))
- Added error raising when trying to use the not yet implemented extrapolation feature ([#177](https://github.com/tobac-project/tobac/pull/177))
- Fixed a bug where `min_distance` did not work in feature detection ([#187](https://github.com/tobac-project/tobac/pull/187))
- Fixed a bug where feature detection output different feature locations depending on the order that thresholds are passed in ([#199](https://github.com/tobac-project/tobac/pull/199))

**Documentation**

- Updated docstrings to NumPy format ([#138](https://github.com/tobac-project/tobac/pull/138), [#155](https://github.com/tobac-project/tobac/pull/155), [#173](https://github.com/tobac-project/tobac/pull/173))
- Enabled API documentation generation ([#150](https://github.com/tobac-project/tobac/pull/150))
- Enhanced documentation of feature detection and segmentation parameters ([#150](https://github.com/tobac-project/tobac/pull/150))
- Added contributors to zenodo ([#139](https://github.com/tobac-project/tobac/pull/139))
- Added `__version__` as a parameter ([#175](https://github.com/tobac-project/tobac/pull/175))
- Updated the feature detection docstrings to add clarification around units ([#189](https://github.com/tobac-project/tobac/pull/189))
- Added documentation on why sometimes no features are segmented ([#195](https://github.com/tobac-project/tobac/pull/195))
- Added updates to README file, including linking the google groups ([#162](https://github.com/tobac-project/tobac/pull/162), [#197](https://github.com/tobac-project/tobac/pull/197))

**Repository enhancements**

- Specified the version of `black` to use for validating formatting during CI ([#161](https://github.com/tobac-project/tobac/pull/161))
- Lowered threshold before code coverage CI fails on pull requests ([#159](https://github.com/tobac-project/tobac/pull/159))

**Deprecations**

- Support for Python 3.6 and earlier is now deprecated and will be removed in v1.5.0 ([#193](https://github.com/tobac-project/tobac/pull/193))


_**Version 1.3.3:**_

**Bug fixes**

- Added a workaround to a bug in trackpy that fixes predictive tracking [#170](https://github.com/tobac-project/tobac/pull/170)


_**Version 1.3.2:**_

**Bug fixes**

- Fixed a bug with Feature Detection that caused it to fail when using `weighted_abs` position [#148](https://github.com/tobac-project/tobac/pull/148)
- Fixed a bug where adaptive_search within `linking_trackpy` was not working correctly [#140](https://github.com/tobac-project/tobac/pull/140)

**Repository enhancements**

- Added automatic code coverage reports [#124](https://github.com/tobac-project/tobac/pull/124)
- Added automatic building of readthedocs documentation on pull requests


_**Version 1.3.1:**_

**Enhancements**

- Added auto-downloading of files in the example notebooks if data isn't already present [#113](https://github.com/tobac-project/tobac/pull/113)

**Bug fixes**

- Fixed a bug with `map_tracks` that had it plot untracked cells caused by the switch to `-1` for untracked cells [#130](https://github.com/tobac-project/tobac/pull/130)

**Repository enhancements**

- New pull request template for the repository, including a checklist to be completed for each pull request [#120](https://github.com/tobac-project/tobac/pull/120)


_**Version 1.3:**_

**Enhancements**

- Significant performance improvements for tracking [#89](https://github.com/climate-processes/tobac/pull/89)
- Significant performance improvements for feature detection and segmentation [#90](https://github.com/climate-processes/tobac/pull/90)
- Performance improvement for `calculate_area` [#93](https://github.com/climate-processes/tobac/issues/93)
- Added ability to set a user defined stub cell value instead of `np.nan`. Default value is `-1` and stub cell values are now integers instead of floats by default [#74](https://github.com/climate-processes/tobac/issues/93)
- Added deprecation warnings for parameters `min_num` in feature detection and `d_min` in tracking, and added exceptions when multiple, incompatible parameters are given (e.g. `d_max` and `v_max`) [#107](https://github.com/climate-processes/tobac/pull/107)

**Bug fixes**

- Fixed level parameter in segmentation, as this previously had no effect [#92](https://github.com/climate-processes/tobac/pull/92)
- Remove `is` comparisons for string literals [#99](https://github.com/climate-processes/tobac/pull/99)
- Added missing `raise` for exception in `get_spacings` [#105](https://github.com/climate-processes/tobac/pull/105)
- Remove automatic setting of matplotlib backend to `agg` on import [#100](https://github.com/climate-processes/tobac/pull/100)
- Fix deprecation warnings for changed import paths in dependencies [#110](https://github.com/climate-processes/tobac/pull/110)

**Documentation**

- Added recommended python style [#72](https://github.com/climate-processes/tobac/issues/72)
- Updated author list and email addresses [#109](https://github.com/climate-processes/tobac/pull/109)

**Repository enhancements**

- Black formatting of all python code and formatting check in actions [#78](https://github.com/climate-processes/tobac/pull/78)
- Pre-commit hook for black formatting [#96](https://github.com/climate-processes/tobac/pull/96)<|MERGE_RESOLUTION|>--- conflicted
+++ resolved
@@ -4,11 +4,8 @@
 
 **Bug fixes**
 
-<<<<<<< HEAD
 - Fix to readthedocs building after system packages no longer imported [#336](https://github.com/tobac-project/tobac/pull/336)
-=======
 - The `strict_thresholding` option in feature detection now works correctly for detecting minima, and produces the same results as without strict thresholding if the `n_min_threshold` is a scalar value [#316](https://github.com/tobac-project/tobac/pull/316)
->>>>>>> a23a220b
 
 
 _**Version 1.5.0:**_
@@ -46,12 +43,15 @@
 - `scipy.interpolate.interp2d` in `add_coordinates` and `add_coordinates_3D` has been replaced with `scipy.interpolate.interpn` as `interp2d` has been deprecated. [#279](https://github.com/tobac-project/tobac/pull/279) 
 - `setup.py` updated to draw its required packages from `requirements.txt` [#288](https://github.com/tobac-project/tobac/pull/288)
 
+
+
 **Repository Enhancements**
 
 - New CI was added to automatically check the example and documentation Jupyter notebooks [#258](https://github.com/tobac-project/tobac/pull/258), [#290](https://github.com/tobac-project/tobac/pull/290)
 - The `check_formatting` CI action has been revised to install dependencies through `conda` [#288](https://github.com/tobac-project/tobac/pull/288)
 - Repository authors updated [#289](https://github.com/tobac-project/tobac/pull/289)
 - CI added to check author list formatting for Zenodo [#292](https://github.com/tobac-project/tobac/pull/292)
+
 
 **Deprecations**
 
@@ -62,7 +62,9 @@
 - `tobac.utils.combine_tobac_feats` has been renamed to `tobac.utils.combine_feature_dataframes`, and the original name has been deprecated and will be removed in a future release. [#300](https://github.com/tobac-project/tobac/pull/300)
 
 
+
 _**Version 1.4.2:**_
+
 
 **Bug fix**
 
@@ -83,7 +85,6 @@
 **Documentation**
 
 - Regenerated example notebooks so that they are up to date for the present version [#233](https://github.com/tobac-project/tobac/pull/233)
-
 
 _**Version 1.4.0:**_
 
@@ -122,13 +123,11 @@
 
 - Support for Python 3.6 and earlier is now deprecated and will be removed in v1.5.0 ([#193](https://github.com/tobac-project/tobac/pull/193))
 
-
 _**Version 1.3.3:**_
 
 **Bug fixes**
 
 - Added a workaround to a bug in trackpy that fixes predictive tracking [#170](https://github.com/tobac-project/tobac/pull/170)
-
 
 _**Version 1.3.2:**_
 
@@ -141,7 +140,6 @@
 
 - Added automatic code coverage reports [#124](https://github.com/tobac-project/tobac/pull/124)
 - Added automatic building of readthedocs documentation on pull requests
-
 
 _**Version 1.3.1:**_
 
@@ -156,7 +154,6 @@
 **Repository enhancements**
 
 - New pull request template for the repository, including a checklist to be completed for each pull request [#120](https://github.com/tobac-project/tobac/pull/120)
-
 
 _**Version 1.3:**_
 
